package com.thinkaurelius.titan.diskstorage.hbase;

import com.google.common.base.Preconditions;
import com.google.common.base.Predicate;
import com.google.common.collect.Iterators;
import com.thinkaurelius.titan.diskstorage.PermanentStorageException;
import com.thinkaurelius.titan.diskstorage.StaticBuffer;
import com.thinkaurelius.titan.diskstorage.StorageException;
import com.thinkaurelius.titan.diskstorage.TemporaryStorageException;
import com.thinkaurelius.titan.diskstorage.keycolumnvalue.*;
import com.thinkaurelius.titan.diskstorage.util.RecordIterator;
import com.thinkaurelius.titan.diskstorage.util.StaticArrayBuffer;
import com.thinkaurelius.titan.util.system.IOUtils;

import org.apache.hadoop.hbase.client.*;
import org.apache.hadoop.hbase.filter.*;
import org.slf4j.Logger;
import org.slf4j.LoggerFactory;

import javax.annotation.Nullable;

import java.io.IOException;
import java.util.*;

/**
 * Experimental HBase store.
 * <p/>
 * This is not ready for production.  It's pretty slow.
 * <p/>
 * Here are some areas that might need work:
 * <p/>
 * - batching? (consider HTable#batch, HTable#setAutoFlush(false)
 * - tuning HTable#setWriteBufferSize (?)
 * - writing a server-side filter to replace ColumnCountGetFilter, which drops
 * all columns on the row where it reaches its limit.  This requires getSlice,
 * currently, to impose its limit on the client side.  That obviously won't
 * scale.
 * - RowMutations for combining Puts+Deletes (need a newer HBase than 0.92 for this)
 * - (maybe) fiddle with HTable#setRegionCachePrefetch and/or #prewarmRegionCache
 * <p/>
 * There may be other problem areas.  These are just the ones of which I'm aware.
 */
public class HBaseKeyColumnValueStore implements KeyColumnValueStore {

    private static final Logger logger = LoggerFactory.getLogger(HBaseKeyColumnValueStore.class);

    private final String tableName;
    private final HTablePool pool;

    private final String columnFamily;
    // This is columnFamily.getBytes()
    private final byte[] columnFamilyBytes;

    HBaseKeyColumnValueStore(HTablePool pool, String tableName, String columnFamily) {
        this.tableName = tableName;
        this.pool = pool;
        this.columnFamily = columnFamily;
        this.columnFamilyBytes = columnFamily.getBytes();
    }

    @Override
    public void close() throws StorageException {
        try {
            pool.close();
        } catch (IOException e) {
            throw new TemporaryStorageException(e);
        }
    }

    @Override
    public boolean containsKey(StaticBuffer key, StoreTransaction txh) throws StorageException {
        byte[] keyBytes = key.as(StaticBuffer.ARRAY_FACTORY);

        Get g = new Get(keyBytes).addFamily(columnFamilyBytes);

        try {
            HTableInterface table = null;

            try {
                table = pool.getTable(tableName);
                return table.exists(g);
            } finally {
                IOUtils.closeQuietly(table);
            }
        } catch (IOException e) {
            throw new TemporaryStorageException(e);
        }
    }

    @Override
    public List<Entry> getSlice(KeySliceQuery query, StoreTransaction txh) throws StorageException {
        List<List<Entry>> result = getHelper(Arrays.asList(query.getKey()), getFilter(query));
        return (result.isEmpty()) ? Collections.<Entry>emptyList() : result.get(0);
    }

    @Override
    public List<List<Entry>> getSlice(List<StaticBuffer> keys, SliceQuery query, StoreTransaction txh) throws StorageException {
        return getHelper(keys, getFilter(query));
    }

    public static Filter getFilter(SliceQuery query) {
        byte[] colStartBytes = query.getSliceEnd().length() > 0 ? query.getSliceStart().as(StaticBuffer.ARRAY_FACTORY) : null;
        byte[] colEndBytes = query.getSliceEnd().length() > 0 ? query.getSliceEnd().as(StaticBuffer.ARRAY_FACTORY) : null;

        Filter filter = new ColumnRangeFilter(colStartBytes, true, colEndBytes, false);

        if (query.hasLimit()) {
            filter = new FilterList(FilterList.Operator.MUST_PASS_ALL,
                    filter,
                    new ColumnPaginationFilter(query.getLimit(), 0));
        }

        return filter;
    }

    private List<List<Entry>> getHelper(List<StaticBuffer> keys, Filter getFilter) throws StorageException {
        List<Get> requests = new ArrayList<Get>(keys.size());
        {
            for (StaticBuffer key : keys) {
                requests.add(new Get(key.as(StaticBuffer.ARRAY_FACTORY)).addFamily(columnFamilyBytes).setFilter(getFilter));
            }
        }

        List<List<Entry>> results = new ArrayList<List<Entry>>();

        try {
            HTableInterface table = null;
            Result[] r = null;

            try {
                table = pool.getTable(tableName);
                r = table.get(requests);
            } finally {
                IOUtils.closeQuietly(table);
            }

            if (r == null)
                return Collections.emptyList();

            for (Result result : r) {
                List<Entry> entries = new ArrayList<Entry>(result.size());
                Map<byte[], byte[]> fmap = result.getFamilyMap(columnFamilyBytes);

                if (null != fmap) {
                    for (Map.Entry<byte[], byte[]> ent : fmap.entrySet()) {
                        entries.add(StaticBufferEntry.of(new StaticArrayBuffer(ent.getKey()), new StaticArrayBuffer(ent.getValue())));
                    }
                }

                results.add(entries);
            }

            return results;
        } catch (IOException e) {
            throw new TemporaryStorageException(e);
        }
    }

    @Override
    public void mutate(StaticBuffer key,
                       List<Entry> additions,
                       List<StaticBuffer> deletions,
                       StoreTransaction txh) throws StorageException {
        // TODO: use RowMutations (requires 0.94.x-ish HBase), error handling through the legacy batch() method sucks
        List<Row> batch = makeBatch(columnFamilyBytes, key.as(StaticBuffer.ARRAY_FACTORY), additions, deletions);

        if (batch.isEmpty())
            return; // nothing to apply

        try {
            HTableInterface table = null;

            try {
                table = pool.getTable(tableName);
                table.batch(batch);
                table.flushCommits();
            } finally {
                IOUtils.closeQuietly(table);
            }
        } catch (IOException e) {
            throw new TemporaryStorageException(e);
        } catch (InterruptedException e) {
            throw new TemporaryStorageException(e);
        }
    }

    @Override
    public void acquireLock(StaticBuffer key,
                            StaticBuffer column,
                            StaticBuffer expectedValue,
                            StoreTransaction txh) throws StorageException {
        throw new UnsupportedOperationException();
    }

    @Override
    public KeyIterator getKeys(KeyRangeQuery query, StoreTransaction txh) throws StorageException {
        return executeKeySliceQuery(query.getKeyStart().as(StaticBuffer.ARRAY_FACTORY),
                query.getKeyEnd().as(StaticBuffer.ARRAY_FACTORY),
                new FilterList(FilterList.Operator.MUST_PASS_ALL),
                query);
    }

    @Override
    public KeyIterator getKeys(SliceQuery query, StoreTransaction txh) throws StorageException {
        return executeKeySliceQuery(new FilterList(FilterList.Operator.MUST_PASS_ALL), query);
    }

    public KeyIterator executeKeySliceQuery(FilterList filters, @Nullable SliceQuery columnSlice) throws StorageException {
        return executeKeySliceQuery(null, null, filters, columnSlice);
    }

    public KeyIterator executeKeySliceQuery(@Nullable byte[] startKey,
                                            @Nullable byte[] endKey,
                                            FilterList filters,
                                            @Nullable SliceQuery columnSlice) throws StorageException {
        Scan scan = new Scan().addFamily(columnFamilyBytes);

        if (startKey != null)
            scan.setStartRow(startKey);

        if (endKey != null)
            scan.setStopRow(endKey);

        if (columnSlice != null) {
            filters.addFilter(getFilter(columnSlice));
        }

        try {
            return new RowIterator(pool.getTable(tableName).getScanner(scan.setFilter(filters)));
        } catch (IOException e) {
            throw new PermanentStorageException(e);
        }
    }

    @Override
    public StaticBuffer[] getLocalKeyPartition() throws StorageException {
        throw new UnsupportedOperationException();
    }

    @Override
    public String getName() {
        return columnFamily;
    }

    /**
     * Convert deletions to a Delete command.
     *
     * @param cfName    The name of the ColumnFamily deletions belong to
     * @param key       The row key
     * @param deletions The name of the columns to delete (a.k.a deletions)
     * @return Delete command or null if deletions were null or empty.
     */
    private static Delete makeDeletionCommand(byte[] cfName, byte[] key, List<StaticBuffer> deletions) {
        Preconditions.checkArgument(!deletions.isEmpty());

        Delete deleteCommand = new Delete(key);
        for (StaticBuffer del : deletions) {
            deleteCommand.deleteColumn(cfName, del.as(StaticBuffer.ARRAY_FACTORY));
        }
        return deleteCommand;
    }

    /**
     * Convert modification entries into Put command.
     *
     * @param cfName        The name of the ColumnFamily modifications belong to
     * @param key           The row key
     * @param modifications The entries to insert/update.
     * @return Put command or null if additions were null or empty.
     */
    private static Put makePutCommand(byte[] cfName, byte[] key, List<Entry> modifications) {
        Preconditions.checkArgument(!modifications.isEmpty());

        Put putCommand = new Put(key);
        for (Entry e : modifications) {
            putCommand.add(cfName, e.getArrayColumn(), e.getArrayValue());
        }
        return putCommand;
    }

    public static List<Row> makeBatch(byte[] cfName, byte[] key, List<Entry> additions, List<StaticBuffer> deletions) {
        if (additions.isEmpty() && deletions.isEmpty()) return Collections.emptyList();

        List<Row> batch = new ArrayList<Row>(2);

        if (!additions.isEmpty()) {
            Put putCommand = makePutCommand(cfName, key, additions);
            batch.add(putCommand);
        }

        if (!deletions.isEmpty()) {
            Delete deleteCommand = makeDeletionCommand(cfName, key, deletions);
            batch.add(deleteCommand);
        }
        return batch;
    }

    private class RowIterator implements KeyIterator {
        private final Iterator<Result> rows;

        private Result currentRow;
        private boolean isClosed;

        public RowIterator(ResultScanner rows) {
            this.rows = Iterators.filter(rows.iterator(), new Predicate<Result>() {
                @Override
                public boolean apply(@Nullable Result result) {
                    if (result == null)
                        return false;

                    try {
                        StaticBuffer id = new StaticArrayBuffer(result.getRow());
                        id.getLong(0);
                    } catch (NumberFormatException e) {
                        return false;
                    }

                    return true;
                }
            });
        }

        @Override
        public RecordIterator<Entry> getEntries() {
            ensureOpen();

            return new RecordIterator<Entry>() {
                private final Iterator<Map.Entry<byte[], byte[]>> kv = currentRow.getFamilyMap(columnFamilyBytes).entrySet().iterator();

                @Override
<<<<<<< HEAD
                public boolean hasNext() {
                    ensureOpen();
=======
                public boolean hasNext() throws StorageException {
>>>>>>> 2c41834e
                    return kv.hasNext();
                }

                @Override
<<<<<<< HEAD
                public Entry next() {
                    ensureOpen();

=======
                public Entry next() throws StorageException {
>>>>>>> 2c41834e
                    Map.Entry<byte[], byte[]> column = kv.next();
                    return StaticBufferEntry.of(new StaticArrayBuffer(column.getKey()), new StaticArrayBuffer(column.getValue()));
                }

                @Override
<<<<<<< HEAD
                public void close() {
                    isClosed = true;
=======
                public void close() throws StorageException {
>>>>>>> 2c41834e
                }

                @Override
                public void remove() {
                    throw new UnsupportedOperationException();
                }
            };
        }

        @Override
        public boolean hasNext() {
            ensureOpen();
            return rows.hasNext();
        }

        @Override
        public StaticBuffer next() {
            ensureOpen();

            currentRow = rows.next();
            return new StaticArrayBuffer(currentRow.getRow());
        }

        @Override
        public void close() {
            isClosed = true;
        }
        
        @Override
        public void remove() {
            throw new UnsupportedOperationException();
        }

        private void ensureOpen() {
            if (isClosed)
                throw new IllegalStateException("Iterator has been closed.");
        }
    }
}<|MERGE_RESOLUTION|>--- conflicted
+++ resolved
@@ -328,34 +328,21 @@
                 private final Iterator<Map.Entry<byte[], byte[]>> kv = currentRow.getFamilyMap(columnFamilyBytes).entrySet().iterator();
 
                 @Override
-<<<<<<< HEAD
                 public boolean hasNext() {
                     ensureOpen();
-=======
-                public boolean hasNext() throws StorageException {
->>>>>>> 2c41834e
                     return kv.hasNext();
                 }
 
                 @Override
-<<<<<<< HEAD
                 public Entry next() {
                     ensureOpen();
-
-=======
-                public Entry next() throws StorageException {
->>>>>>> 2c41834e
                     Map.Entry<byte[], byte[]> column = kv.next();
                     return StaticBufferEntry.of(new StaticArrayBuffer(column.getKey()), new StaticArrayBuffer(column.getValue()));
                 }
 
                 @Override
-<<<<<<< HEAD
                 public void close() {
                     isClosed = true;
-=======
-                public void close() throws StorageException {
->>>>>>> 2c41834e
                 }
 
                 @Override
