[[graph-partitioning]]
== Graph Partitioning

<<<<<<< HEAD
When the JanusGraph cluster consists of multiple storage backend instances, the graph is partitioned across those machines. Since JanusGraph stores the graph in an adjacency list representation the assignment of vertices to machines determines the partitioning. By default, JanusGraph uses a random partitioning strategy that randomly assigns vertices to machines. Random partitioning is very efficient, requires no configuration, and results in balanced partitions. Currently explicit partitioning is not supported.
=======
When JanusGraph is deployed on a cluster of multiple storage backend instances, the graph is partitioned across those machines. Since JanusGraph stores the graph in an adjacency list representation the assignment of vertices to machines determines the partitioning. By default, JanusGraph uses a random partitioning strategy that randomly assigns vertices to machines. Random partitioning is very efficient, requires no configuration, and results in balanced partitions. However, random partitioning results in less efficient query processing as the JanusGraph cluster grows to accommodate more graph data because of the increasing cross-instance communication required to retrieve the query's result set. Explicit graph partitioning can ensure that strongly connected and frequently traversed subgraphs are stored on the same instance thereby reducing the communication overhead significantly.

To enable explicit graph partitioning in JanusGraph, the following configuration options must be set when the JanusGraph cluster is initialized.
>>>>>>> a75802b3

[source, properties]
cluster.max-partitions = 32
<<<<<<< HEAD
id.placement = simple 
=======
ids.flush = false

The configuration option `max-partitions` controls how many virtual partitions JanusGraph creates. This number should be roughly twice the number of storage backend instances. If the cluster of storage backend instances is expected to grow, estimate the size of the cluster in the foreseeable future and take this number as the baseline. Setting this number too large will unnecessarily fragment the cluster which can lead to poor performance.

Because explicit graph partitioning controls the assignment of vertices to storage instances it cannot be enabled once a JanusGraph cluster is initialized. Likewise, the number of virtual partitions cannot be changed without reloading the graph.

Explicit graph partitioning can only enabled against storage backends that support ordered key storage:
>>>>>>> a75802b3

The configuration option `max-partitions` controls how many virtual partitions JanusGraph creates. This number should be roughly twice the number of storage backend instances. If the JanusGraph cluster is expected to grow, estimate the size of the cluster in the foreseeable future and take this number as the baseline. Setting this number too large will unnecessarily fragment the cluster which can lead to poor performance. This number should be larger than the maximum expected number of nodes in the JanusGraph graph. It must be greater than 1 and a power of 2. 

There are two aspects to graph partitioning which can be individually controlled: edge cuts and vertex cuts.

=== Edge Cut

In assigning vertices to partitions one strives to optimize the assignment such that frequently co-traversed vertices are hosted on the same machine. Assume vertex A is assigned to machine 1 and vertex B is assigned to machine 2. An edge between the vertices is called a *cut edge* because its end points are hosted on separate machines. Traversing this edge as part of a graph query requires communication between the machines which slows down query processing. Hence, it is desirable to reduce the edge cut for frequently traversed edges. That, in turn, requires placing the adjacent vertices of frequently traversed edges in the same partition.

Vertices are placed in a partition by way of the assigned vertex id. A partition is essentially a sequential range of vertex ids. To place a vertex in a particular partition, JanusGraph chooses an id from the partition's range of vertex ids. JanusGraph controls the vertex-to-partition assignment through the configured placement strategy. By default, vertices created in the same transaction are assigned to the same partition. This strategy is easy to reason about and works well in situations where frequently co-traversed vertices are created in the same transaction - either by optimizing the loading strategy to that effect or because vertices are naturally added to the graph that way. However, the strategy is limited, leads to imbalanced partitions when data is loaded in large transactions and not the optimal strategy for many use cases. The user can provide a use case specific vertex placement strategy by implementing the `IDPlacementStrategy` interface and registering it in the configuration through the `ids.placement` option.

When implementing `IDPlacementStrategy`, note that partitions are identified by an integer id in the range from 0 to the number of configured virtual partitions minus 1. For our example configuration, there are partitions 0, 1, 2, 3, ..31. Partition ids are not the same as vertex ids. Edge cuts are more meaningful when the JanusGraph servers are on the same hosts as the storage backend. If you have to make a network call to a different host on each hop of a traversal, the benefit of edge cuts and custom placement strategies can be largely nullified.

=== Vertex Cut

While edge cut optimization aims to reduce the cross communication and thereby improve query execution, vertex cuts address the hotspot issue caused by vertices with a large number of incident edges. While <<vertex-indexes, vertex-centric indexes>> effectively address query performance for large degree vertices, vertex cuts are needed to address the hot spot issue on very large graphs.

Cutting a vertex means storing a subset of that vertex's adjacency list on each partition in the graph. In other words, the vertex and its adjacency list is partitioned thereby effectively distributing the load on that single vertex across all of the instances in the cluster and removing the hot spot.

JanusGraph cuts vertices by label. A vertex label can be defined as _partitioned_ which means that all vertices of that label will be partitioned across the cluster in the manner described above.

[source, gremlin]
mgmt = graph.openManagement()
mgmt.makeVertexLabel('user').make()
mgmt.makeVertexLabel('product').partition().make()
mgmt.commit()

In the example above, `product` is defined as a partitioned vertex label whereas `user` is a normal label. This configuration is beneficial for situations where there are thousands of products but millions of users and one records transactions between users and products. In that case, the product vertices will have a very high degree and the popular products turns into hot spots if they are not partitioned.

=== Graph Partitioning FAQ

==== Random vs. Explicit Partitioning

When the graph is small or accommodated by a few storage instances, it is best to use random partitioning for its simplicity. As a rule of thumb, one should strongly consider enabling explicit graph partitioning and configure a suitable partitioning heuristic when the graph grows into the 10s of billions of edges.
<|MERGE_RESOLUTION|>--- conflicted
+++ resolved
@@ -1,29 +1,13 @@
 [[graph-partitioning]]
 == Graph Partitioning
 
-<<<<<<< HEAD
-When the JanusGraph cluster consists of multiple storage backend instances, the graph is partitioned across those machines. Since JanusGraph stores the graph in an adjacency list representation the assignment of vertices to machines determines the partitioning. By default, JanusGraph uses a random partitioning strategy that randomly assigns vertices to machines. Random partitioning is very efficient, requires no configuration, and results in balanced partitions. Currently explicit partitioning is not supported.
-=======
-When JanusGraph is deployed on a cluster of multiple storage backend instances, the graph is partitioned across those machines. Since JanusGraph stores the graph in an adjacency list representation the assignment of vertices to machines determines the partitioning. By default, JanusGraph uses a random partitioning strategy that randomly assigns vertices to machines. Random partitioning is very efficient, requires no configuration, and results in balanced partitions. However, random partitioning results in less efficient query processing as the JanusGraph cluster grows to accommodate more graph data because of the increasing cross-instance communication required to retrieve the query's result set. Explicit graph partitioning can ensure that strongly connected and frequently traversed subgraphs are stored on the same instance thereby reducing the communication overhead significantly.
-
-To enable explicit graph partitioning in JanusGraph, the following configuration options must be set when the JanusGraph cluster is initialized.
->>>>>>> a75802b3
+When JanusGraph is deployed on a cluster of multiple storage backend instances, the graph is partitioned across those machines. Since JanusGraph stores the graph in an adjacency list representation the assignment of vertices to machines determines the partitioning. By default, JanusGraph uses a random partitioning strategy that randomly assigns vertices to machines. Random partitioning is very efficient, requires no configuration, and results in balanced partitions. Currently explicit partitioning is not supported.
 
 [source, properties]
 cluster.max-partitions = 32
-<<<<<<< HEAD
 id.placement = simple 
-=======
-ids.flush = false
 
-The configuration option `max-partitions` controls how many virtual partitions JanusGraph creates. This number should be roughly twice the number of storage backend instances. If the cluster of storage backend instances is expected to grow, estimate the size of the cluster in the foreseeable future and take this number as the baseline. Setting this number too large will unnecessarily fragment the cluster which can lead to poor performance.
-
-Because explicit graph partitioning controls the assignment of vertices to storage instances it cannot be enabled once a JanusGraph cluster is initialized. Likewise, the number of virtual partitions cannot be changed without reloading the graph.
-
-Explicit graph partitioning can only enabled against storage backends that support ordered key storage:
->>>>>>> a75802b3
-
-The configuration option `max-partitions` controls how many virtual partitions JanusGraph creates. This number should be roughly twice the number of storage backend instances. If the JanusGraph cluster is expected to grow, estimate the size of the cluster in the foreseeable future and take this number as the baseline. Setting this number too large will unnecessarily fragment the cluster which can lead to poor performance. This number should be larger than the maximum expected number of nodes in the JanusGraph graph. It must be greater than 1 and a power of 2. 
+The configuration option `max-partitions` controls how many virtual partitions JanusGraph creates. This number should be roughly twice the number of storage backend instances. If the cluster of storage backend instances is expected to grow, estimate the size of the cluster in the foreseeable future and take this number as the baseline. Setting this number too large will unnecessarily fragment the cluster which can lead to poor performance. This number should be larger than the maximum expected number of nodes in the JanusGraph graph. It must be greater than 1 and a power of 2. 
 
 There are two aspects to graph partitioning which can be individually controlled: edge cuts and vertex cuts.
 
