--- conflicted
+++ resolved
@@ -27,35 +27,22 @@
 
 ## Release Notes
 
-<<<<<<< HEAD
-### Version 0.5.0 (Release Date: July ?, 2019)
-=======
-### Version 0.4.1 (Release Date: January ?, 2020)
->>>>>>> 86f46bf7
-
-```xml tab='Maven'
-<dependency>
-    <groupId>org.janusgraph</groupId>
-    <artifactId>janusgraph-core</artifactId>
-<<<<<<< HEAD
+### Version 0.5.0 (Release Date: January ?, 2020)
+
+```xml tab='Maven'
+<dependency>
+    <groupId>org.janusgraph</groupId>
+    <artifactId>janusgraph-core</artifactId>
     <version>0.5.0</version>
-=======
-    <version>0.4.1</version>
->>>>>>> 86f46bf7
-</dependency>
-```
-
-```groovy tab='Gradle'
-<<<<<<< HEAD
+</dependency>
+```
+
+```groovy tab='Gradle'
 compile "org.janusgraph:janusgraph-core:0.5.0"
-=======
-compile "org.janusgraph:janusgraph-core:0.4.1"
->>>>>>> 86f46bf7
-```
-
-**Tested Compatibility:**
-
-<<<<<<< HEAD
+```
+
+**Tested Compatibility:**
+
 * Apache Cassandra 2.2.10, 3.0.14, 3.11.0
 * Apache HBase 1.2.6, 1.3.1, 1.4.10, 2.1.5
 * Google Bigtable 1.3.0, 1.4.0, 1.5.0, 1.6.0, 1.7.0, 1.8.0, 1.9.0, 1.10.0, 1.11.0
@@ -63,7 +50,7 @@
 * Elasticsearch 6.0.1, 6.6.0, 7.3.1
 * Apache Lucene 7.0.0
 * Apache Solr 7.0.0
-* Apache TinkerPop 3.4.1
+* Apache TinkerPop 3.4.4
 * Java 1.8
 
 For more information on features and bug fixes in 0.5.0, see the GitHub milestone:
@@ -94,7 +81,23 @@
 ##### BerkeleyDB
 
 BerkeleyDB storage configured with [SHARED_CACHE](https://docs.oracle.com/cd/E17277_02/html/java/com/sleepycat/je/EnvironmentConfig.html#SHARED_CACHE) for better memory usage.
-=======
+
+### Version 0.4.1 (Release Date: January ?, 2020)
+
+```xml tab='Maven'
+<dependency>
+    <groupId>org.janusgraph</groupId>
+    <artifactId>janusgraph-core</artifactId>
+    <version>0.4.1</version>
+</dependency>
+```
+
+```groovy tab='Gradle'
+compile "org.janusgraph:janusgraph-core:0.4.1"
+```
+
+**Tested Compatibility:**
+
 -   Apache Cassandra 2.2.10, 3.0.14, 3.11.0
 -   Apache HBase 1.2.6, 1.3.1, 1.4.10, 2.1.5
 -   Google Bigtable 1.3.0, 1.4.0, 1.5.0, 1.6.0, 1.7.0, 1.8.0, 1.9.0, 1.10.0, 1.11.0
@@ -117,7 +120,6 @@
 (i.e. using `Automatic Schema Maker` to create a property type) requires explicit usage of `VertexProperty.Cardinality` 
 for each call (only for the first query which defines a property) if the `VertexProperty.Cardinality` is different than 
 `VertexProperty.Cardinality.single`.
->>>>>>> 86f46bf7
 
 ### Version 0.4.0 (Release Date: July 1, 2019)
 Legacy documentation: <https://old-docs.janusgraph.org/0.4.0/index.html>
