--- conflicted
+++ resolved
@@ -5,16 +5,13 @@
 import com.google.common.cache.Cache;
 import com.google.common.cache.CacheBuilder;
 import com.google.common.cache.Weigher;
-<<<<<<< HEAD
 import com.thinkaurelius.titan.diskstorage.*;
-=======
 import com.thinkaurelius.titan.diskstorage.StaticBuffer;
 import com.thinkaurelius.titan.diskstorage.StorageException;
 import com.thinkaurelius.titan.diskstorage.TemporaryStorageException;
 import com.thinkaurelius.titan.graphdb.configuration.GraphDatabaseConfiguration;
 import com.thinkaurelius.titan.util.stats.MetricManager;
 
->>>>>>> 52b8fd18
 import org.slf4j.Logger;
 import org.slf4j.LoggerFactory;
 
@@ -88,21 +85,12 @@
         if (query.isStatic()) {
             try {
                 if (log.isDebugEnabled())
-<<<<<<< HEAD
-                    log.debug("Cache Retrieval on " + store.getName() + ". Attempts: {} | Misses: {}", CACHE_RETRIEVAL.get(), CACHE_MISS.get());
-                CACHE_RETRIEVAL.incrementAndGet();
+                    log.debug("Cache Retrieval on " + store.getName() + ". Attempts: {} | Misses: {}", CACHE_RETRIEVAL.getCount(), CACHE_MISS.getCount());
+                CACHE_RETRIEVAL.inc();
                 EntryList result = cache.get(query, new Callable<EntryList>() {
                     @Override
                     public EntryList call() throws StorageException {
-                        CACHE_MISS.incrementAndGet();
-=======
-                    log.debug("Cache Retrieval on " + store.getName() + ". Attempts: {} | Misses: {}", CACHE_RETRIEVAL.getCount(), CACHE_MISS.getCount());
-                CACHE_RETRIEVAL.inc();
-                List<Entry> result = cache.get(query, new Callable<List<Entry>>() {
-                    @Override
-                    public List<Entry> call() throws StorageException {
                         CACHE_MISS.inc();
->>>>>>> 52b8fd18
                         return store.getSlice(query, txh);
                     }
                 });
