package com.thinkaurelius.titan.diskstorage.locking.consistentkey;

import com.google.common.base.Function;
import com.google.common.base.Preconditions;
import com.google.common.base.Predicate;
import com.google.common.collect.ImmutableList;
import com.google.common.collect.Iterables;
import com.thinkaurelius.titan.core.TitanConfigurationException;
import com.thinkaurelius.titan.diskstorage.*;
import com.thinkaurelius.titan.diskstorage.common.DistributedStoreManager;
import com.thinkaurelius.titan.diskstorage.configuration.Configuration;
import com.thinkaurelius.titan.diskstorage.keycolumnvalue.*;
import com.thinkaurelius.titan.diskstorage.locking.*;
import com.thinkaurelius.titan.diskstorage.util.*;
import com.thinkaurelius.titan.graphdb.configuration.GraphDatabaseConfiguration;

import org.slf4j.Logger;
import org.slf4j.LoggerFactory;

import java.util.Arrays;
import java.util.List;
import java.util.concurrent.TimeUnit;

import static java.util.concurrent.TimeUnit.MILLISECONDS;
import static java.util.concurrent.TimeUnit.NANOSECONDS;

/**
 * A global {@link Locker} that resolves inter-thread lock contention via
 * {@link AbstractLocker} and resolves inter-process contention by reading and
 * writing lock data using {@link KeyColumnValueStore}.
 * <p/>
 * <h2>Protocol and internals</h2>
 * <p/>
 * Locking is done in two stages: first between threads inside a shared process,
 * and then between processes in a Titan cluster.
 * <p/>
 * <h3>Inter-thread lock contention</h3>
 * <p/>
 * Lock contention between transactions within a shared process is arbitrated by
 * the {@code LocalLockMediator} class. This mediator uses standard
 * {@code java.util.concurrent} classes to guarantee that at most one thread
 * holds a lock on any given {@link KeyColumn} at any given time. The code that
 * uses a mediator to resolve inter-thread lock contention is common to multiple
 * {@code Locker} implementations and lives in the abstract base class
 * {@link AbstractLocker}.
 * <p/>
 * However, the mediator has no way to perform inter-process communication. The
 * mediator can't detect or prevent a thread in another process (potentially on
 * different machine) acquiring the same lock. This is addressed in the next
 * section.
 * <p/>
 * <h3>Inter-process lock contention</h3>
 * <p/>
 * After the mediator signals that the current transaction has obtained a lock
 * at the inter-thread/intra-process level, this implementation does the
 * following series of writes and reads to {@code KeyColumnValueStore} to check
 * whether it is the only process that holds the lock. These Cassandra
 * operations go to a dedicated store holding nothing but locking data (a
 * "store" in this context means a Cassandra column family, an HBase table,
 * etc.)
 * <p/>
 * <h4>Locking I/O sequence</h4>
 * <p/>
 * <ol>
 * <li>Write a single column to the store with the following data
 * <dl>
 * <dt>key</dt>
 * <dd>{@link KeyColumn#getKey()} followed by {@link KeyColumn#getColumn()}.</dd>
 * <dt>column</dt>
 * <dd>the approximate current timestamp in nanoseconds followed by this
 * process's {@code rid} (an opaque identifier which uniquely identifie
 * this process either globally or at least within the Titan cluster)</dd>
 * <dt>value</dt>
 * <dd>the single byte 0; this is unused but reserved for future use</dd>
 * </dl>
 * </li>
 * <p/>
 * <li>If the write failed or took longer than {@code lockWait} to complete
 * successfully, then retry the write with an updated timestamp and everything
 * else the same until we either exceed the configured retry count (in which
 * case we abort the lock attempt) or successfully complete the write in less
 * than {@code lockWait}.</li>
 * <p/>
 * <li>Wait, if necessary, until the time interval {@code lockWait} has passed
 * between the timestamp on our successful write and the current time.</li>
 * <p/>
 * <li>Read all columns for the key we wrote in the first step.</li>
 * <p/>
 * <li>Discard any columns with timestamps older than {@code lockExpire}.</li>
 * <p/>
 * <li>If our column is either the first column read or is preceeded only by
 * columns containing our own {@code rid}, then we hold the lock.  Otherwise,
 * another process holds the lock and we have failed to acquire it.</li>
 * <p/>
 * <li>To release the lock, we delete from the store the column that we
 * wrote earlier in this sequence</li>
 * </ol>
 * <p/>
 * <p/>
 * As mentioned earlier, this class relies on {@link AbstractLocker} to obtain
 * and release an intra-process lock before and after the sequence of steps
 * listed above.  The mediator step is necessary for thread-safety, because
 * {@code rid} is only unique at the process level.  Without a mediator, distinct
 * threads could write lock columns with the same {@code rid} and be unable to
 * tell their lock claims apart.
 */
public class ConsistentKeyLocker extends AbstractLocker<ConsistentKeyLockStatus> implements Locker {

    /**
     * Storage backend for locking records.
     */
    private final KeyColumnValueStore store;

    private final StoreManager manager;

    private final long lockWaitNS;

    private final int lockRetryCount;

    /**
     * Expired lock cleaner in charge of {@link #store}.
     */
    private final LockCleanerService cleanerService;

    private static final StaticBuffer zeroBuf = ByteBufferUtil.getIntBuffer(0); // TODO this does not belong here

    public static final StaticBuffer LOCK_COL_START = ByteBufferUtil.zeroBuffer(9);
    public static final StaticBuffer LOCK_COL_END   = ByteBufferUtil.oneBuffer(9);

    private static final Logger log = LoggerFactory.getLogger(ConsistentKeyLocker.class);

    public static class Builder extends AbstractLocker.Builder<ConsistentKeyLockStatus, Builder> {
        // Required (no default)
        private final KeyColumnValueStore store;
        private final StoreManager manager;

        // Optional (has default)
        private long lockWaitNS;
        private int lockRetryCount;

<<<<<<< HEAD
        private enum CleanerConfig {
            NONE,
            STANDARD,
            CUSTOM
        };

        private CleanerConfig cleanerConfig = CleanerConfig.NONE;
        private LockCleanerService customCleanerService;

        public Builder(KeyColumnValueStore store) {
=======
        public Builder(KeyColumnValueStore store, StoreManager manager) {
>>>>>>> 0382132b
            this.store = store;
            this.manager = manager;
            this.lockWaitNS = NANOSECONDS.convert(GraphDatabaseConfiguration.LOCK_WAIT.getDefaultValue(), MILLISECONDS);
            this.lockRetryCount = GraphDatabaseConfiguration.LOCK_RETRY.getDefaultValue();
        }

        public Builder lockWaitNS(long wait, TimeUnit unit) {
            this.lockWaitNS = NANOSECONDS.convert(wait, unit);
            return self();
        }

        public Builder lockRetryCount(int count) {
            this.lockRetryCount = count;
            return self();
        }

        public Builder standardCleaner() {
            this.cleanerConfig = CleanerConfig.STANDARD;
            this.customCleanerService = null;
            return self();
        }

        public Builder customCleaner(LockCleanerService s) {
            this.cleanerConfig = CleanerConfig.CUSTOM;
            this.customCleanerService = s;
            Preconditions.checkNotNull(this.customCleanerService);
            return self();
        }

        public Builder fromConfig(Configuration config) {
            rid(new StaticArrayBuffer(DistributedStoreManager.getRid(config)));

            final String llmPrefix = config.get(
                    ExpectedValueCheckingStore.LOCAL_LOCK_MEDIATOR_PREFIX);
            mediator(LocalLockMediators.INSTANCE.<StoreTransaction>get(llmPrefix));

            lockRetryCount(config.get(GraphDatabaseConfiguration.LOCK_RETRY));

            lockWaitNS(config.get(GraphDatabaseConfiguration.LOCK_WAIT), TimeUnit.MILLISECONDS);

            lockExpireNS(config.get(GraphDatabaseConfiguration.LOCK_EXPIRE), TimeUnit.MILLISECONDS);

            if (config.get(GraphDatabaseConfiguration.LOCK_CLEAN_EXPIRED)) {
                standardCleaner();
            }

            return this;
        }

        public ConsistentKeyLocker build() {
            preBuild();
<<<<<<< HEAD

            final LockCleanerService cleaner;

            switch (cleanerConfig) {
            case STANDARD:
                Preconditions.checkArgument(null == customCleanerService);
                cleaner = new StandardLockCleanerService(store, serializer);
                break;
            case CUSTOM:
                Preconditions.checkArgument(null != customCleanerService);
                cleaner = customCleanerService;
                break;
            default:
                cleaner = null;
            }

            return new ConsistentKeyLocker(store, rid, times, serializer, llm, lockWaitNS, lockRetryCount, lockExpireNS, lockState, cleaner);
=======
            return new ConsistentKeyLocker(store, manager, rid, times, serializer, llm, lockWaitNS, lockRetryCount, lockExpireNS, lockState);
>>>>>>> 0382132b
        }

        @Override
        protected Builder self() {
            return this;
        }

        @Override
        protected LocalLockMediator<StoreTransaction> getDefaultMediator() {
            throw new TitanConfigurationException("Local lock mediator prefix must not be empty or null");
        }
    }

    /**
     * Create a new locker.
     *
     */
    private ConsistentKeyLocker(KeyColumnValueStore store, StoreManager manager, StaticBuffer rid,
                                TimestampProvider times, ConsistentKeyLockerSerializer serializer,
                                LocalLockMediator<StoreTransaction> llm, long lockWaitNS,
                                int lockRetryCount, long lockExpireNS,
                                LockerState<ConsistentKeyLockStatus> lockState,
                                LockCleanerService cleanerService) {
        super(rid, times, serializer, llm, lockState, lockExpireNS, log);
        this.store = store;
        this.manager = manager;
        this.lockWaitNS = lockWaitNS;
        this.lockRetryCount = lockRetryCount;
        this.cleanerService = cleanerService;
    }

    private long getLockWait(TimeUnit tu) {
        return tu.convert(lockWaitNS, TimeUnit.NANOSECONDS);
    }

    /**
     * Try to write a lock record remotely up to the configured number of
     *  times. If the store produces
     * {@link TemporaryLockingException}, then we'll call mutate again to add a
     * new column with an updated timestamp and to delete the column that tried
     * to write when the store threw an exception. We continue like that up to
     * the retry limit. If the store throws anything else, such as an unchecked
     * exception or a {@link PermanentStorageException}, then we'll try to
     * delete whatever we added and return without further retries.
     *
     * @param lockID lock to acquire
     * @param txh    transaction
     * @return the timestamp, in nanoseconds since UNIX Epoch, on the lock
     *         column that we successfully wrote to the store
     * @throws TemporaryLockingException if the lock retry count is exceeded without successfully
     *                                   writing the lock in less than the wait limit
     * @throws Throwable                 if the storage layer throws anything else
     */
    @Override
    protected ConsistentKeyLockStatus writeSingleLock(KeyColumn lockID, StoreTransaction txh) throws Throwable {

        final StaticBuffer lockKey = serializer.toLockKey(lockID.getKey(), lockID.getColumn());
        StaticBuffer oldLockCol = null;

        for (int i = 0; i < lockRetryCount; i++) {
            WriteResult wr = tryWriteLockOnce(lockKey, oldLockCol, txh);
            if (wr.isSuccessful() && wr.getDurationNS() <= getLockWait(TimeUnit.NANOSECONDS)) {
//                log.debug("Wrote lock {} to store {} using {}", new Object[] { lockID, store.getName(), txh });
                return new ConsistentKeyLockStatus(
                        wr.getBeforeNS(), TimeUnit.NANOSECONDS,
                        wr.getBeforeNS() + lockExpireNS, TimeUnit.NANOSECONDS);
            }
            oldLockCol = wr.getLockCol();
            handleMutationFailure(lockID, lockKey, wr, txh);
        }
        tryDeleteLockOnce(lockKey, oldLockCol, txh);
        // TODO log exception or successful too-slow write here
        throw new TemporaryStorageException("Lock write retry count exceeded");
    }

    /**
     * Log a message and/or throw an exception in response to a lock write
     * mutation that failed. "Failed" means that the mutation either succeeded
     * but took longer to complete than configured lock wait time, or that
     * the call to mutate threw something.
     *
     * @param lockID  coordinates identifying the lock we tried but failed to
     *                acquire
     * @param lockKey the byte value of the key that we mutated or attempted to
     *                mutate in the lock store
     * @param wr      result of the mutation
     * @param txh     transaction attempting the lock
     * @throws Throwable if {@link WriteResult#getThrowable()} is not an instance of
     *                   {@link TemporaryStorageException}
     */
    private void handleMutationFailure(KeyColumn lockID, StaticBuffer lockKey, WriteResult wr, StoreTransaction txh) throws Throwable {
        Throwable error = wr.getThrowable();
        if (null != error) {
            if (error instanceof TemporaryStorageException) {
                // Log error and continue the loop
                log.warn("Temporary exception during lock write", error);
            } else {
                /*
                 * A PermanentStorageException or an unchecked exception. Try to
                 * delete any previous writes and then die. Do not retry even if
                 * we have retries left.
                 */
                log.error("Fatal exception encountered during attempted lock write", error);
                WriteResult dwr = tryDeleteLockOnce(lockKey, wr.getLockCol(), txh);
                if (!dwr.isSuccessful()) {
                    log.warn("Failed to delete lock write: abandoning potentially-unreleased lock on " + lockID, dwr.getThrowable());
                }
                throw error;
            }
        } else {
            log.warn("Lock write succeeded but took too long: duration {} ms exceeded limit {} ms",
                    wr.getDuration(TimeUnit.MILLISECONDS),
                    getLockWait(TimeUnit.MILLISECONDS));
        }
    }

    private WriteResult tryWriteLockOnce(StaticBuffer key, StaticBuffer del, StoreTransaction txh) {
        Throwable t = null;
        final long before = times.getApproxNSSinceEpoch();
        StaticBuffer newLockCol = serializer.toLockCol(before, rid);
        Entry newLockEntry = StaticArrayEntry.of(newLockCol, zeroBuf);
        try {
            StoreTransaction newTx = overrideTimestamp(txh, before);
            store.mutate(key, Arrays.asList(newLockEntry), null == del ? KeyColumnValueStore.NO_DELETIONS : Arrays.asList(del), newTx);
        } catch (StorageException e) {
            t = e;
        }
        final long after = times.getApproxNSSinceEpoch();

        return new WriteResult(before, after, newLockCol, t);
    }

    private WriteResult tryDeleteLockOnce(StaticBuffer key, StaticBuffer col, StoreTransaction txh) {
        Throwable t = null;
        final long before = times.getApproxNSSinceEpoch();
        try {
            StoreTransaction newTx = overrideTimestamp(txh, before);
            store.mutate(key, ImmutableList.<Entry>of(), Arrays.asList(col), newTx);
        } catch (StorageException e) {
            t = e;
        }
        final long after = times.getApproxNSSinceEpoch();
        return new WriteResult(before, after, null, t);
    }

    @Override
    protected void checkSingleLock(final KeyColumn kc, final ConsistentKeyLockStatus ls, final StoreTransaction tx) throws StorageException, InterruptedException {

        if (ls.isChecked())
            return;

        // Sleep, if necessary
        // We could be smarter about sleeping by iterating oldest -> latest...
        final long nowNS = times.sleepUntil(ls.getWriteTimestamp(TimeUnit.NANOSECONDS) + getLockWait(TimeUnit.NANOSECONDS));

        // Slice the store
        KeySliceQuery ksq = new KeySliceQuery(serializer.toLockKey(kc.getKey(), kc.getColumn()), LOCK_COL_START, LOCK_COL_END);
        List<Entry> claimEntries = getSliceWithRetries(ksq, tx);

        // Extract timestamp and rid from the column in each returned Entry...
        Iterable<TimestampRid> iter = Iterables.transform(claimEntries, new Function<Entry, TimestampRid>() {
            @Override
            public TimestampRid apply(Entry e) {
                return serializer.fromLockColumn(e.getColumnAs(StaticBuffer.STATIC_FACTORY));
            }
        });
        // ...and then filter out the TimestampRid objects with expired timestamps
        iter = Iterables.filter(iter, new Predicate<TimestampRid>() {
            @Override
            public boolean apply(TimestampRid tr) {
                final long cutoff = nowNS - lockExpireNS;
                if (tr.getTimestamp() < cutoff) {
                    log.warn("Discarded expired claim on {} with timestamp {}", kc, tr.getTimestamp());
                    if (null != cleanerService)
                        cleanerService.clean(kc, cutoff, tx);
                    return false;
                }
                return true;
            }
        });

        checkSeniority(kc, ls, iter);
        ls.setChecked();
    }

    private List<Entry> getSliceWithRetries(KeySliceQuery ksq, StoreTransaction tx) throws StorageException {

        for (int i = 0; i < lockRetryCount; i++) {
            // TODO either make this like writeLock so that it handles all Throwable types (and pull that logic out into a shared method) or make writeLock like this in that it only handles Temporary/PermanentSE
            try {
                return store.getSlice(ksq, tx);
            } catch (PermanentStorageException e) {
                log.error("Failed to check locks", e);
                throw new PermanentLockingException(e);
            } catch (TemporaryStorageException e) {
                log.warn("Temporary storage failure while checking locks", e);
            }
        }

        throw new TemporaryStorageException("Maximum retries (" + lockRetryCount + ") exceeded while checking locks");
    }

    private void checkSeniority(KeyColumn target, ConsistentKeyLockStatus ls, Iterable<TimestampRid> claimTRs) throws StorageException {

        int trCount = 0;

        for (TimestampRid tr : claimTRs) {
            trCount++;

            if (!rid.equals(tr.getRid())) {
                final String msg = "Lock on " + target + " already held by " + tr.getRid() + " (we are " + rid + ")";
                log.debug(msg);
                throw new TemporaryLockingException(msg);
            }

            if (tr.getTimestamp() == ls.getWriteTimestamp(TimeUnit.NANOSECONDS)) {
//                log.debug("Checked lock {} in store {}", target, store.getName());
                log.debug("Checked lock {}", target);
                return;
            }

            log.warn("Skipping outdated lock on {} with our rid ({}) but mismatched timestamp (actual ts {}, expected ts {})",
                    new Object[]{target, tr.getRid(), tr.getTimestamp(),
                            ls.getWriteTimestamp(TimeUnit.NANOSECONDS)});
        }

        /*
         * Both exceptions below shouldn't happen under normal operation with a
         * sane configuration. When they are thrown, they have one of two likely
         * root causes:
         *
         * 1. Due to a problem with this locker's store configuration or the
         * store itself, this locker's store "lost" a write. Specifically, a
         * column previously added to the store by writeLock(...) was not
         * returned on a subsequent read by checkLocks(...). The precise root
         * cause is store-specific. With Cassandra, for instance, this problem
         * could arise if the locker is configured to talk to Cassandra at a
         * consistency level below QUORUM.
         *
         * 2. One of our previously written locks has already expired by the
         * time we tried to read it.
         *
         * There might be additional causes that haven't occurred to me, but
         * these two seem most likely.
         */
        if (0 == trCount) {
            throw new TemporaryLockingException("No lock columns found for " + target);
        } else {
            final String msg = "Read "
                    + trCount
                    + " locks with our rid "
                    + rid
                    + " but mismatched timestamps; no lock column contained our timestamp ("
                    + ls.getWriteTimestamp(TimeUnit.NANOSECONDS) + ")";
            throw new PermanentStorageException(msg);
        }
    }

    @Override
    protected void deleteSingleLock(KeyColumn kc, ConsistentKeyLockStatus ls, StoreTransaction tx) {
        List<StaticBuffer> dels = ImmutableList.of(serializer.toLockCol(ls.getWriteTimestamp(TimeUnit.NANOSECONDS), rid));
        for (int i = 0; i < lockRetryCount; i++) {
            try {
                StoreTransaction newTx = overrideTimestamp(tx, times.getApproxNSSinceEpoch());
                store.mutate(serializer.toLockKey(kc.getKey(), kc.getColumn()), ImmutableList.<Entry>of(), dels, newTx);
                return;
            } catch (TemporaryStorageException e) {
                log.warn("Temporary storage exception while deleting lock", e);
                // don't return -- iterate and retry
            } catch (StorageException e) {
                log.error("Storage exception while deleting lock", e);
                return; // give up on this lock
            }
        }
    }

<<<<<<< HEAD
    private static StoreTransaction overrideTimestamp(final StoreTransaction tx, final long nanoTimestamp) {
        tx.getConfiguration().setTimestamp(nanoTimestamp);
        return tx;
=======
    private StoreTransaction overrideTimestamp(final StoreTransaction tx, final long ts) throws StorageException {
        StandardTransactionConfig newCfg = new StandardTransactionConfig.Builder(tx.getConfiguration(), ts).build();
        return manager.beginTransaction(newCfg);
>>>>>>> 0382132b
    }

    private static class WriteResult {
        private final long beforeNS;
        private final long afterNS;
        private final StaticBuffer lockCol;
        private final Throwable throwable;

        public WriteResult(long beforeNS, long afterNS, StaticBuffer lockCol, Throwable throwable) {
            this.beforeNS = beforeNS;
            this.afterNS = afterNS;
            this.lockCol = lockCol;
            this.throwable = throwable;
        }

        public long getBeforeNS() {
            return beforeNS;
        }

        public long getDurationNS() {
            return afterNS - beforeNS;
        }

        public long getDuration(TimeUnit tu) {
            return tu.convert(afterNS - beforeNS, TimeUnit.NANOSECONDS);
        }

        public boolean isSuccessful() {
            return null == throwable;
        }

        public StaticBuffer getLockCol() {
            return lockCol;
        }

        public Throwable getThrowable() {
            return throwable;
        }
    }
}<|MERGE_RESOLUTION|>--- conflicted
+++ resolved
@@ -138,7 +138,6 @@
         private long lockWaitNS;
         private int lockRetryCount;
 
-<<<<<<< HEAD
         private enum CleanerConfig {
             NONE,
             STANDARD,
@@ -148,10 +147,7 @@
         private CleanerConfig cleanerConfig = CleanerConfig.NONE;
         private LockCleanerService customCleanerService;
 
-        public Builder(KeyColumnValueStore store) {
-=======
         public Builder(KeyColumnValueStore store, StoreManager manager) {
->>>>>>> 0382132b
             this.store = store;
             this.manager = manager;
             this.lockWaitNS = NANOSECONDS.convert(GraphDatabaseConfiguration.LOCK_WAIT.getDefaultValue(), MILLISECONDS);
@@ -203,7 +199,6 @@
 
         public ConsistentKeyLocker build() {
             preBuild();
-<<<<<<< HEAD
 
             final LockCleanerService cleaner;
 
@@ -220,10 +215,28 @@
                 cleaner = null;
             }
 
-            return new ConsistentKeyLocker(store, rid, times, serializer, llm, lockWaitNS, lockRetryCount, lockExpireNS, lockState, cleaner);
-=======
-            return new ConsistentKeyLocker(store, manager, rid, times, serializer, llm, lockWaitNS, lockRetryCount, lockExpireNS, lockState);
->>>>>>> 0382132b
+            return new ConsistentKeyLocker(store, manager, rid, times, serializer, llm, lockWaitNS, lockRetryCount, lockExpireNS, lockState, cleaner);
+//<<<<<<< HEAD
+//
+//            final LockCleanerService cleaner;
+//
+//            switch (cleanerConfig) {
+//            case STANDARD:
+//                Preconditions.checkArgument(null == customCleanerService);
+//                cleaner = new StandardLockCleanerService(store, serializer);
+//                break;
+//            case CUSTOM:
+//                Preconditions.checkArgument(null != customCleanerService);
+//                cleaner = customCleanerService;
+//                break;
+//            default:
+//                cleaner = null;
+//            }
+//
+//            return new ConsistentKeyLocker(store, rid, times, serializer, llm, lockWaitNS, lockRetryCount, lockExpireNS, lockState, cleaner);
+//=======
+//            return new ConsistentKeyLocker(store, manager, rid, times, serializer, llm, lockWaitNS, lockRetryCount, lockExpireNS, lockState);
+//>>>>>>> serializer
         }
 
         @Override
@@ -500,15 +513,9 @@
         }
     }
 
-<<<<<<< HEAD
-    private static StoreTransaction overrideTimestamp(final StoreTransaction tx, final long nanoTimestamp) {
-        tx.getConfiguration().setTimestamp(nanoTimestamp);
-        return tx;
-=======
     private StoreTransaction overrideTimestamp(final StoreTransaction tx, final long ts) throws StorageException {
         StandardTransactionConfig newCfg = new StandardTransactionConfig.Builder(tx.getConfiguration(), ts).build();
         return manager.beginTransaction(newCfg);
->>>>>>> 0382132b
     }
 
     private static class WriteResult {
