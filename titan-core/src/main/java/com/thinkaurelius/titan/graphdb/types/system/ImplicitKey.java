package com.thinkaurelius.titan.graphdb.types.system;

import com.google.common.base.Preconditions;
import com.google.common.collect.ImmutableMap;
import com.thinkaurelius.titan.core.*;
import com.thinkaurelius.titan.core.attribute.Duration;
import com.thinkaurelius.titan.core.attribute.Timestamp;
import com.thinkaurelius.titan.core.Cardinality;
import com.thinkaurelius.titan.core.schema.ConsistencyModifier;
import com.thinkaurelius.titan.core.Multiplicity;
import com.thinkaurelius.titan.diskstorage.EntryMetaData;
import com.thinkaurelius.titan.diskstorage.util.time.StandardDuration;
import com.thinkaurelius.titan.diskstorage.util.time.StandardTimestamp;
import com.thinkaurelius.titan.graphdb.internal.InternalElement;
import com.thinkaurelius.titan.graphdb.internal.InternalRelation;
import com.thinkaurelius.titan.graphdb.internal.TitanSchemaCategory;
import com.tinkerpop.blueprints.Direction;
import org.apache.commons.lang.StringUtils;
import static com.thinkaurelius.titan.graphdb.internal.Token.*;

import java.util.Map;
import java.util.concurrent.TimeUnit;

/**
 * @author Matthias Broecheler (me@matthiasb.com)
 */
public class ImplicitKey extends EmptyRelationType implements SystemRelationType, PropertyKey {

    public static final ImplicitKey ID = new ImplicitKey(1001,"id",Object.class);

    public static final ImplicitKey TITANID = new ImplicitKey(1002,SPECIAL_TYPE_CHAR+"titanid",Long.class);

    public static final ImplicitKey LABEL = new ImplicitKey(11,"label",String.class);

//    public static final ImplicitKey KEY = new ImplicitKey("key",Long.class);

    public static final ImplicitKey ADJACENT_ID = new ImplicitKey(1003,SPECIAL_TYPE_CHAR+"adjacent",Long.class);

    //######### IMPLICIT KEYS WITH ID ############

    public static final ImplicitKey TIMESTAMP = new ImplicitKey(5,SPECIAL_TYPE_CHAR+"timestamp",Timestamp.class);

    public static final ImplicitKey VISIBILITY = new ImplicitKey(6,SPECIAL_TYPE_CHAR+"visibility",String.class);

    public static final ImplicitKey TTL = new ImplicitKey(7,SPECIAL_TYPE_CHAR+"ttl",Duration.class);


    public static final Map<EntryMetaData,ImplicitKey> MetaData2ImplicitKey = ImmutableMap.of(
            EntryMetaData.TIMESTAMP,TIMESTAMP,
            EntryMetaData.TTL,TTL,
            EntryMetaData.VISIBILITY,VISIBILITY);

    private final Class<?> datatype;
    private final String name;
    private final long id;

    private ImplicitKey(final long id, final String name, final Class<?> datatype) {
        Preconditions.checkArgument(StringUtils.isNotBlank(name) && datatype!=null && id>0);
        this.datatype=datatype;
        this.name=name;
        this.id= BaseRelationType.getSystemTypeId(id, TitanSchemaCategory.PROPERTYKEY);
    }


    public<O> O computeProperty(InternalElement e) {
        if (this==ID) {
            return (O)e.getId();
        } else if (this==TITANID) {
            return (O)Long.valueOf(e.getID());
        } else if (this==LABEL) {
            if (e instanceof TitanEdge) {
                return (O)((TitanEdge) e).getLabel();
            } else if (e instanceof TitanVertex) {
                return (O)((TitanVertex)e).getLabel();
            } else if (e instanceof TitanProperty) {
                return (O)((TitanProperty)e).getPropertyKey().getName();
            } else {
                return null;
            }
        } else if (this==TIMESTAMP || this==VISIBILITY || this==TTL) {
            if (e instanceof InternalRelation) {
                InternalRelation r = (InternalRelation) e;
                if (this==VISIBILITY) {
                    return r.getPropertyDirect(this);
<<<<<<< HEAD
                } else if (this == TIMESTAMP) {
                    long time = r.getPropertyDirect(this);
=======
                } else {
                    assert this==TIMESTAMP || this==TTL;
                    Long time = r.getPropertyDirect(this);
                    if (time==null) return null; //there is no timestamp or ttl
>>>>>>> 44a94ebb
                    TimeUnit unit = r.tx().getConfiguration().getTimestampProvider().getUnit();
                    return (O) new StandardTimestamp(time, unit);
                } else {
                    assert this==TTL;
                    Integer time = r.getPropertyDirect(this);
                    return null == time ? null : (O) new StandardDuration(time, TimeUnit.SECONDS);
                }
            } else {
                return null;
            }
        } else throw new AssertionError("Implicit key property is undefined: " + this.getName());
    }


    @Override
    public Class<?> getDataType() {
        return datatype;
    }

    @Override
    public Cardinality getCardinality() {
        return Cardinality.SINGLE;
    }

    @Override
    public String getName() {
        return name;
    }

    @Override
    public boolean isPropertyKey() {
        return true;
    }

    @Override
    public boolean isEdgeLabel() {
        return false;
    }

    @Override
    public boolean isHiddenType() {
        return false;
    }

    @Override
    public Integer getTtl() {
        return 0;
    }

    @Override
    public Multiplicity getMultiplicity() {
        return Multiplicity.convert(getCardinality());
    }

    @Override
    public ConsistencyModifier getConsistencyModifier() {
        return ConsistencyModifier.DEFAULT;
    }

    @Override
    public boolean isUnidirected(Direction dir) {
        return dir==Direction.OUT;
    }

    @Override
    public long getID() {
        return id;
    }

    @Override
    public boolean hasId() {
        return id>0;
    }

    @Override
    public void setID(long id) {
        throw new IllegalStateException("SystemType has already been assigned an id");
    }

    @Override
    public String toString() {
        return name;
    }

}<|MERGE_RESOLUTION|>--- conflicted
+++ resolved
@@ -82,15 +82,9 @@
                 InternalRelation r = (InternalRelation) e;
                 if (this==VISIBILITY) {
                     return r.getPropertyDirect(this);
-<<<<<<< HEAD
                 } else if (this == TIMESTAMP) {
-                    long time = r.getPropertyDirect(this);
-=======
-                } else {
-                    assert this==TIMESTAMP || this==TTL;
                     Long time = r.getPropertyDirect(this);
-                    if (time==null) return null; //there is no timestamp or ttl
->>>>>>> 44a94ebb
+                    if (time==null) return null; //there is no timestamp
                     TimeUnit unit = r.tx().getConfiguration().getTimestampProvider().getUnit();
                     return (O) new StandardTimestamp(time, unit);
                 } else {
