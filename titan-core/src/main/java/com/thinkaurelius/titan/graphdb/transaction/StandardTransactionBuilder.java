package com.thinkaurelius.titan.graphdb.transaction;

import static com.thinkaurelius.titan.graphdb.configuration.GraphDatabaseConfiguration.TITAN_NS;

import java.util.concurrent.TimeUnit;

import com.google.common.base.Preconditions;
import com.thinkaurelius.titan.core.DefaultTypeMaker;
import com.thinkaurelius.titan.core.TitanTransaction;
import com.thinkaurelius.titan.core.TransactionBuilder;
import com.thinkaurelius.titan.core.time.Timepoint;
import com.thinkaurelius.titan.diskstorage.configuration.UserModifiableConfiguration;
import com.thinkaurelius.titan.diskstorage.TransactionHandleConfig;
import com.thinkaurelius.titan.diskstorage.configuration.BasicConfiguration;
import com.thinkaurelius.titan.diskstorage.configuration.BasicConfiguration.Restriction;
import com.thinkaurelius.titan.diskstorage.configuration.ConfigOption;
import com.thinkaurelius.titan.diskstorage.configuration.Configuration;
import com.thinkaurelius.titan.diskstorage.util.StandardTransactionHandleConfig;
import com.thinkaurelius.titan.graphdb.configuration.GraphDatabaseConfiguration;
import com.thinkaurelius.titan.graphdb.database.StandardTitanGraph;

/**
 * Used to configure a {@link com.thinkaurelius.titan.core.TitanTransaction}.
 *
 * @author Matthias Br&ouml;cheler (me@matthiasb.com);
 * @see com.thinkaurelius.titan.core.TitanTransaction
 */
public class StandardTransactionBuilder implements TransactionConfiguration, TransactionBuilder {

    private boolean isReadOnly = false;

    private boolean hasEnabledBatchLoading = false;

    private boolean assignIDsImmediately = false;

    private DefaultTypeMaker defaultTypeMaker;

    private boolean verifyExternalVertexExistence = true;

    private boolean verifyInternalVertexExistence = false;

    private boolean verifyUniqueness = true;

    private boolean acquireLocks = true;

    private boolean propertyPrefetching = true;

    private boolean singleThreaded = false;

    private boolean threadBound = false;

    private int vertexCacheSize;

    private int dirtyVertexSize;

    private long indexCacheWeight;

    private String logIdentifier;

    private Timepoint userTimestamp = null;

    private String groupName;

    private final UserModifiableConfiguration storageConfiguration;

    private final StandardTitanGraph graph;

    /**
     * Constructs a new TitanTransaction configuration with default configuration parameters.
     */
    public StandardTransactionBuilder(GraphDatabaseConfiguration graphConfig, StandardTitanGraph graph) {
        Preconditions.checkNotNull(graphConfig);
        Preconditions.checkNotNull(graph);
        if (graphConfig.isReadOnly()) readOnly();
        if (graphConfig.isBatchLoading()) enableBatchLoading();
        this.graph = graph;
        this.defaultTypeMaker = graphConfig.getDefaultTypeMaker();
        this.assignIDsImmediately = graphConfig.hasFlushIDs();
        this.groupName = graphConfig.getMetricsPrefix();
        this.logIdentifier = null;
        this.propertyPrefetching = graphConfig.hasPropertyPrefetching();
        this.storageConfiguration = new UserModifiableConfiguration(GraphDatabaseConfiguration.buildConfiguration());
        setVertexCacheSize(graphConfig.getTxVertexCacheSize());
        setDirtyVertexSize(graphConfig.getTxDirtyVertexSize());
    }

    public StandardTransactionBuilder threadBound() {
        this.threadBound = true;
        this.singleThreaded = true;
        return this;
    }

    @Override
    public StandardTransactionBuilder readOnly() {
        this.isReadOnly = true;
        return this;
    }

    @Override
    public StandardTransactionBuilder enableBatchLoading() {
        hasEnabledBatchLoading = true;
        verifyUniqueness = false;
        verifyExternalVertexExistence = false;
        acquireLocks = false;
        return this;
    }

    @Override
    public StandardTransactionBuilder setVertexCacheSize(int size) {
        Preconditions.checkArgument(size >= 0);
        this.vertexCacheSize = size;
        this.indexCacheWeight = size / 2;
        return this;
    }

    @Override
    public TransactionBuilder setDirtyVertexSize(int size) {
        this.dirtyVertexSize = size;
        return this;
    }

    @Override
    public StandardTransactionBuilder checkInternalVertexExistence() {
        this.verifyInternalVertexExistence = true;
        return this;
    }

    @Override
    public StandardTransactionBuilder setTimestamp(long timestampSinceEpoch, TimeUnit unit) {
        this.userTimestamp = new Timepoint(timestampSinceEpoch, unit);
        return this;
    }

    @Override
    public StandardTransactionBuilder setGroupName(String p) {
        this.groupName = p;
        return this;
    }

    @Override
    public StandardTransactionBuilder setLogIdentifier(String logName) {
        this.logIdentifier = logName;
        return this;
    }

    @Override
    public TransactionBuilder setCustomOption(String k, Object v) {
        storageConfiguration.set(k, v);
        return this;
    }

    @Override
    public TitanTransaction start() {
        TransactionConfiguration immutable = new ImmutableTxCfg(isReadOnly, hasEnabledBatchLoading,
                assignIDsImmediately, verifyExternalVertexExistence,
                verifyInternalVertexExistence, acquireLocks, verifyUniqueness,
<<<<<<< HEAD
                propertyPrefetching, singleThreaded, threadBound,
                userTimestamp,
                indexCacheWeight, vertexCacheSize, logIdentifier, groupName,
=======
                propertyPrefetching, singleThreaded, threadBound, timestamp,
                indexCacheWeight, getVertexCacheSize(), getDirtyVertexSize(),
                logIdentifier, metricsPrefix,
>>>>>>> 72ca96c6
                defaultTypeMaker, new BasicConfiguration(TITAN_NS,
                        storageConfiguration.getConfiguration(),
                        Restriction.NONE));
        return graph.newTransaction(immutable);
    }

    /* ##############################################
                    TransactionConfig
    ############################################## */


    @Override
    public final boolean isReadOnly() {
        return isReadOnly;
    }

    @Override
    public final boolean hasAssignIDsImmediately() {
        return assignIDsImmediately;
    }

    @Override
    public boolean hasEnabledBatchLoading() {
        return hasEnabledBatchLoading;
    }

    @Override
    public final boolean hasVerifyExternalVertexExistence() {
        return verifyExternalVertexExistence;
    }

    @Override
    public final boolean hasVerifyInternalVertexExistence() {
        return verifyInternalVertexExistence;
    }

    @Override
    public final boolean hasAcquireLocks() {
        return acquireLocks;
    }

    @Override
    public final DefaultTypeMaker getAutoEdgeTypeMaker() {
        return defaultTypeMaker;
    }

    @Override
    public final boolean hasVerifyUniqueness() {
        return verifyUniqueness;
    }

    public boolean hasPropertyPrefetching() {
        return propertyPrefetching;
    }

    @Override
    public final boolean isSingleThreaded() {
        return singleThreaded;
    }

    @Override
    public final boolean isThreadBound() {
        return threadBound;
    }

    @Override
    public final int getVertexCacheSize() {
        return vertexCacheSize;
    }

    @Override
    public final int getDirtyVertexSize() {
        return dirtyVertexSize;
    }

    @Override
    public final long getIndexCacheWeight() {
        return indexCacheWeight;
    }

    @Override
    public String getLogIdentifier() {
        return logIdentifier;
    }

    @Override
    public String getGroupName() {
        return groupName;
    }

    @Override
    public boolean hasGroupName() {
        return null != groupName;
    }

    @Override
    public Timepoint getTimestamp() {
        return userTimestamp;
    }

    @Override
    public void setCommitTime(Timepoint time) {
        throw new UnsupportedOperationException("Cannot set commit time in builder");
    }

    @Override
    public <V> V getCustomOption(ConfigOption<V> opt) {
        return getCustomOptions().get(opt);
    }

    @Override
    public Configuration getCustomOptions() {
        return new BasicConfiguration(TITAN_NS,
                storageConfiguration.getConfiguration(), Restriction.NONE);
    }

    private static class ImmutableTxCfg implements TransactionConfiguration {

        private final boolean isReadOnly;
        private final boolean hasEnabledBatchLoading;
        private final boolean hasAssignIDsImmediately;
        private final boolean hasVerifyExternalVertexExistence;
        private final boolean hasVerifyInternalVertexExistence;
        private final boolean hasAcquireLocks;
        private final boolean hasVerifyUniqueness;
        private final boolean hasPropertyPrefetching;
        private final boolean isSingleThreaded;
        private final boolean isThreadBound;
        private final long indexCacheWeight;
        private final int vertexCacheSize;
        private final int dirtyVertexSize;
        private final String logIdentifier;
        private final DefaultTypeMaker defaultTypeMaker;

        private final TransactionHandleConfig handleConfig;

        public ImmutableTxCfg(boolean isReadOnly,
                boolean hasEnabledBatchLoading,
                boolean hasAssignIDsImmediately,
                boolean hasVerifyExternalVertexExistence,
                boolean hasVerifyInternalVertexExistence,
                boolean hasAcquireLocks, boolean hasVerifyUniqueness,
                boolean hasPropertyPrefetching, boolean isSingleThreaded,
<<<<<<< HEAD
                boolean isThreadBound, Timepoint userTimestamp,
                long indexCacheWeight, int vertexCacheSize, String logIdentifier,
                String groupName, DefaultTypeMaker defaultTypeMaker,
=======
                boolean isThreadBound, Timepoint timestamp,
                long indexCacheWeight, int vertexCacheSize, int dirtyVertexSize, String logIdentifier,
                String metricsPrefix, DefaultTypeMaker defaultTypeMaker,
>>>>>>> 72ca96c6
                Configuration storageConfiguration) {
            this.isReadOnly = isReadOnly;
            this.hasEnabledBatchLoading = hasEnabledBatchLoading;
            this.hasAssignIDsImmediately = hasAssignIDsImmediately;
            this.hasVerifyExternalVertexExistence = hasVerifyExternalVertexExistence;
            this.hasVerifyInternalVertexExistence = hasVerifyInternalVertexExistence;
            this.hasAcquireLocks = hasAcquireLocks;
            this.hasVerifyUniqueness = hasVerifyUniqueness;
            this.hasPropertyPrefetching = hasPropertyPrefetching;
            this.isSingleThreaded = isSingleThreaded;
            this.isThreadBound = isThreadBound;
            this.indexCacheWeight = indexCacheWeight;
            this.vertexCacheSize = vertexCacheSize;
            this.dirtyVertexSize = dirtyVertexSize;
            this.logIdentifier = logIdentifier;
            this.defaultTypeMaker = defaultTypeMaker;
            this.handleConfig = new StandardTransactionHandleConfig.Builder()
                    .timestamp(userTimestamp)
                    .groupName(groupName)
                    .customOptions(storageConfiguration).build();
        }

        @Override
        public boolean hasEnabledBatchLoading() {
            return hasEnabledBatchLoading;
        }

        @Override
        public boolean isReadOnly() {
            return isReadOnly;
        }

        @Override
        public boolean hasAssignIDsImmediately() {
            return hasAssignIDsImmediately;
        }

        @Override
        public boolean hasVerifyExternalVertexExistence() {
            return hasVerifyExternalVertexExistence;
        }

        @Override
        public boolean hasVerifyInternalVertexExistence() {
            return hasVerifyInternalVertexExistence;
        }

        @Override
        public boolean hasAcquireLocks() {
            return hasAcquireLocks;
        }

        @Override
        public DefaultTypeMaker getAutoEdgeTypeMaker() {
            return defaultTypeMaker;
        }

        @Override
        public boolean hasVerifyUniqueness() {
            return hasVerifyUniqueness;
        }

        @Override
        public boolean hasPropertyPrefetching() {
            return hasPropertyPrefetching;
        }

        @Override
        public boolean isSingleThreaded() {
            return isSingleThreaded;
        }

        @Override
        public boolean isThreadBound() {
            return isThreadBound;
        }

        @Override
        public int getVertexCacheSize() {
            return vertexCacheSize;
        }

        @Override
        public int getDirtyVertexSize() {
            return dirtyVertexSize;
        }

        @Override
        public long getIndexCacheWeight() {
            return indexCacheWeight;
        }

        @Override
        public String getLogIdentifier() {
            return logIdentifier;
        }

        @Override
        public Timepoint getTimestamp() {
            return handleConfig.getTimestamp();
        }

        @Override
        public void setCommitTime(Timepoint time) {
            handleConfig.setCommitTime(time);
        }

        @Override
        public String getGroupName() {
            return handleConfig.getGroupName();
        }

        @Override
        public boolean hasGroupName() {
            return handleConfig.hasGroupName();
        }

        @Override
        public <V> V getCustomOption(ConfigOption<V> opt) {
            return handleConfig.getCustomOption(opt);
        }

        @Override
        public Configuration getCustomOptions() {
            return handleConfig.getCustomOptions();
        }
    }
}<|MERGE_RESOLUTION|>--- conflicted
+++ resolved
@@ -154,15 +154,9 @@
         TransactionConfiguration immutable = new ImmutableTxCfg(isReadOnly, hasEnabledBatchLoading,
                 assignIDsImmediately, verifyExternalVertexExistence,
                 verifyInternalVertexExistence, acquireLocks, verifyUniqueness,
-<<<<<<< HEAD
-                propertyPrefetching, singleThreaded, threadBound,
-                userTimestamp,
-                indexCacheWeight, vertexCacheSize, logIdentifier, groupName,
-=======
-                propertyPrefetching, singleThreaded, threadBound, timestamp,
+                propertyPrefetching, singleThreaded, threadBound, userTimestamp,
                 indexCacheWeight, getVertexCacheSize(), getDirtyVertexSize(),
-                logIdentifier, metricsPrefix,
->>>>>>> 72ca96c6
+                logIdentifier, groupName,
                 defaultTypeMaker, new BasicConfiguration(TITAN_NS,
                         storageConfiguration.getConfiguration(),
                         Restriction.NONE));
@@ -306,15 +300,9 @@
                 boolean hasVerifyInternalVertexExistence,
                 boolean hasAcquireLocks, boolean hasVerifyUniqueness,
                 boolean hasPropertyPrefetching, boolean isSingleThreaded,
-<<<<<<< HEAD
                 boolean isThreadBound, Timepoint userTimestamp,
-                long indexCacheWeight, int vertexCacheSize, String logIdentifier,
+                long indexCacheWeight, int vertexCacheSize, int dirtyVertexSize, String logIdentifier,
                 String groupName, DefaultTypeMaker defaultTypeMaker,
-=======
-                boolean isThreadBound, Timepoint timestamp,
-                long indexCacheWeight, int vertexCacheSize, int dirtyVertexSize, String logIdentifier,
-                String metricsPrefix, DefaultTypeMaker defaultTypeMaker,
->>>>>>> 72ca96c6
                 Configuration storageConfiguration) {
             this.isReadOnly = isReadOnly;
             this.hasEnabledBatchLoading = hasEnabledBatchLoading;
