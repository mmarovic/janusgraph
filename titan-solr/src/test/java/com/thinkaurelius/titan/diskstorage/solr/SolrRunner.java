package com.thinkaurelius.titan.diskstorage.solr;

import com.google.common.base.Joiner;
import org.apache.commons.io.FileUtils;
import org.apache.solr.cloud.MiniSolrCloudCluster;
import org.apache.solr.cloud.ZkController;
import org.apache.solr.servlet.SolrDispatchFilter;

import java.io.File;

public class SolrRunner {

    protected static final int NUM_SERVERS = 1;
    protected static final String[] COLLECTIONS = new String[] { "store1", "store2", "vertex", "edge", "namev", "namee",
            "composite", "psearch", "esearch", "vsearch", "mi", "mixed", "index1", "index2", "index3",
<<<<<<< HEAD
            "ecategory", "vcategory", "pcategory", "theIndex", "vertices", "edges", "uuidIndex" };
=======
            "ecategory", "vcategory", "pcategory", "theIndex", "vertices", "edges", "booleanIndex", "dateIndex" };
>>>>>>> 97adb1ff

    protected static final String[] KEY_FIELDS = new String[0];

    private static final String TMP_DIRECTORY = System.getProperty("java.io.tmpdir");
    private static final String TEMPLATE_DIRECTORY = "core-template";

    private static MiniSolrCloudCluster miniSolrCloudCluster;

    public static void start() throws Exception {
        String userDir = System.getProperty("user.dir");
        String solrHome = userDir.contains("titan-solr")
                ? Joiner.on(File.separator).join(userDir, "target", "test-classes", "solr")
                : Joiner.on(File.separator).join(userDir, "titan-solr", "target", "test-classes", "solr");


        File templateDirectory = new File(solrHome + File.separator + TEMPLATE_DIRECTORY);
        assert templateDirectory.exists();

        File temp = new File(TMP_DIRECTORY + File.separator + "solr-" + System.nanoTime());
        assert !temp.exists();

        temp.mkdirs();
        temp.deleteOnExit();

        File solrXml = new File(solrHome, "solr.xml");
        miniSolrCloudCluster = new MiniSolrCloudCluster(NUM_SERVERS, null, solrXml, null, null);

        for (String core : COLLECTIONS) {
            File coreDirectory = new File(temp.getAbsolutePath() + File.separator + core);
            assert coreDirectory.mkdirs();
            FileUtils.copyDirectory(templateDirectory, coreDirectory);
            uploadConfigDirToZk(core, coreDirectory.getAbsolutePath());
        }
    }

    public static MiniSolrCloudCluster getMiniCluster() {
        return miniSolrCloudCluster;
    }

    public static void stop() throws Exception {
        System.clearProperty("solr.solrxml.location");
        System.clearProperty("zkHost");
        miniSolrCloudCluster.shutdown();
    }

    private static ZkController getZkController() {
        SolrDispatchFilter dispatchFilter =
                (SolrDispatchFilter) miniSolrCloudCluster.getJettySolrRunners().get(0).getDispatchFilter().getFilter();
        return dispatchFilter.getCores().getZkController();
    }

    protected static void uploadConfigDirToZk(String coreName, String collectionConfigDir) throws Exception {
        ZkController zkController = getZkController();
        zkController.uploadConfigDir(new File(collectionConfigDir), coreName);
    }
}<|MERGE_RESOLUTION|>--- conflicted
+++ resolved
@@ -13,11 +13,7 @@
     protected static final int NUM_SERVERS = 1;
     protected static final String[] COLLECTIONS = new String[] { "store1", "store2", "vertex", "edge", "namev", "namee",
             "composite", "psearch", "esearch", "vsearch", "mi", "mixed", "index1", "index2", "index3",
-<<<<<<< HEAD
-            "ecategory", "vcategory", "pcategory", "theIndex", "vertices", "edges", "uuidIndex" };
-=======
-            "ecategory", "vcategory", "pcategory", "theIndex", "vertices", "edges", "booleanIndex", "dateIndex" };
->>>>>>> 97adb1ff
+            "ecategory", "vcategory", "pcategory", "theIndex", "vertices", "edges", "booleanIndex", "dateIndex", "uuidIndex" };
 
     protected static final String[] KEY_FIELDS = new String[0];
 
